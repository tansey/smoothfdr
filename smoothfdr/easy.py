# import itertools
# from functools import partial
# from scipy.stats import norm
# from scipy.sparse import csc_matrix, linalg as sla
# from scipy import sparse
# from scipy.optimize import minimize, minimize_scalar
# from collections import deque, namedtuple
import numpy as np
from networkx import Graph
from pygfl.solver import TrailSolver
<<<<<<< HEAD
from smoothfdr.smoothed_fdr import GaussianKnown
=======
>>>>>>> 63bb3291
from pygfl.trails import decompose_graph, save_chains
from pygfl.utils import chains_to_trails, calc_plateaus, hypercube_edges
from smoothed_fdr import GaussianKnown
from smoothfdr.normix import *
from smoothfdr.utils import calc_fdr

def smooth_fdr(data, fdr_level, edges=None, initial_values=None, verbose=0, null_dist=None, signal_dist=None, num_sweeps=10, missing_val=None):
    flat_data = data.flatten()
    nonmissing_flat_data = flat_data

    if edges is None:
        if verbose:
            print('Using default edge set of a grid of same shape as the data: {0}'.format(data.shape))
        edges = hypercube_edges(data.shape)
        if missing_val is not None:
            if verbose:
                print('Removing all data points whose data value is {0}'.format(missing_val))
            edges = [(e1,e2) for (e1,e2) in edges if flat_data[e1] != missing_val and flat_data[e2] != missing_val]
            nonmissing_flat_data = flat_data[flat_data != missing_val]

    # Decompose the graph into trails
    g = Graph()
    g.add_edges_from(edges)
    chains = decompose_graph(g, heuristic='greedy')
    ntrails, trails, breakpoints, edges = chains_to_trails(chains)

    if null_dist is None:
        # empirical null estimation
        mu0, sigma0 = empirical_null(nonmissing_flat_data, verbose=max(0,verbose-1))
    elif isinstance(null_dist,GaussianKnown):
        mu0, sigma0 = null_dist.mean, null_dist.stdev
    else:
        mu0, sigma0 = null_dist
    null_dist = GaussianKnown(mu0, sigma0)

    if verbose:
        print('Empirical null: {0}'.format(null_dist))

    # signal distribution estimation
    if verbose:
        print('Running predictive recursion for {0} sweeps'.format(num_sweeps))
    if signal_dist is None:
        grid_x = np.linspace(min(-20, nonmissing_flat_data.min() - 1), max(nonmissing_flat_data.max() + 1, 20), 220)
        pr_results = predictive_recursion(nonmissing_flat_data, num_sweeps, grid_x, mu0=mu0, sig0=sigma0)
        signal_dist = GridDistribution(pr_results['grid_x'], pr_results['y_signal'])

    if verbose:
        print('Smoothing priors via solution path algorithm')

    solver = TrailSolver()
    solver.set_data(flat_data, edges, ntrails, trails, breakpoints)

    results = solution_path_smooth_fdr(flat_data, solver, null_dist, signal_dist, verbose=max(0, verbose-1))

    results['discoveries'] = calc_fdr(results['posteriors'], fdr_level)
    results['null_dist'] = null_dist
    results['signal_dist'] = signal_dist

    # Reshape everything back to the original data shape
    results['betas'] = results['betas'].reshape(data.shape)
    results['priors'] = results['priors'].reshape(data.shape)
    results['posteriors'] = results['posteriors'].reshape(data.shape)
    results['discoveries'] = results['discoveries'].reshape(data.shape)
    results['beta_iters'] = np.array([x.reshape(data.shape) for x in results['beta_iters']])
    results['prior_iters'] = np.array([x.reshape(data.shape) for x in results['prior_iters']])
    results['posterior_iters'] = np.array([x.reshape(data.shape) for x in results['posterior_iters']])

    return results

def smooth_fdr_known_dists(data, fdr_level, null_dist, signal_dist, edges=None, initial_values=None, verbose=0, missing_val=None):
    '''FDR smoothing where the null and alternative distributions are known
    (and not necessarily Gaussian). Both must define the function pdf.'''
    flat_data = data.flatten()
    nonmissing_flat_data = flat_data

    if edges is None:
        if verbose:
            print('Using default edge set of a grid of same shape as the data: {0}'.format(data.shape))
        edges = hypercube_edges(data.shape)
        if missing_val is not None:
            if verbose:
                print('Removing all data points whose data value is {0}'.format(missing_val))
            edges = [(e1,e2) for (e1,e2) in edges if flat_data[e1] != missing_val and flat_data[e2] != missing_val]
            nonmissing_flat_data = flat_data[flat_data != missing_val]

    # Decompose the graph into trails
    g = Graph()
    g.add_edges_from(edges)
    chains = decompose_graph(g, heuristic='greedy')
    ntrails, trails, breakpoints, edges = chains_to_trails(chains)

    if verbose:
        print('Smoothing priors via solution path algorithm')

    solver = TrailSolver()
    solver.set_data(flat_data, edges, ntrails, trails, breakpoints)

    results = solution_path_smooth_fdr(flat_data, solver, null_dist, signal_dist, verbose=max(0, verbose-1))

    results['discoveries'] = calc_fdr(results['posteriors'], fdr_level)
    results['null_dist'] = null_dist
    results['signal_dist'] = signal_dist

    # Reshape everything back to the original data shape
    results['betas'] = results['betas'].reshape(data.shape)
    results['priors'] = results['priors'].reshape(data.shape)
    results['posteriors'] = results['posteriors'].reshape(data.shape)
    results['discoveries'] = results['discoveries'].reshape(data.shape)
    results['beta_iters'] = np.array([x.reshape(data.shape) for x in results['beta_iters']])
    results['prior_iters'] = np.array([x.reshape(data.shape) for x in results['prior_iters']])
    results['posterior_iters'] = np.array([x.reshape(data.shape) for x in results['posterior_iters']])

    return results

def solution_path_smooth_fdr(data, solver, null_dist, signal_dist, min_lambda=0.20, max_lambda=1.5, lambda_bins=30, verbose=0, initial_values=None):
        '''Follows the solution path of the generalized lasso to find the best lambda value.'''
        lambda_grid = np.exp(np.linspace(np.log(max_lambda), np.log(min_lambda), lambda_bins))
        aic_trace = np.zeros(lambda_grid.shape) # The AIC score for each lambda value
        aicc_trace = np.zeros(lambda_grid.shape) # The AICc score for each lambda value (correcting for finite sample size)
        bic_trace = np.zeros(lambda_grid.shape) # The BIC score for each lambda value
        dof_trace = np.zeros(lambda_grid.shape) # The degrees of freedom of each final solution
        log_likelihood_trace = np.zeros(lambda_grid.shape)
        beta_trace = []
        u_trace = []
        w_trace = []
        c_trace = []
        results_trace = []
        best_idx = None
        best_plateaus = None
        for i, _lambda in enumerate(lambda_grid):
            if verbose:
                print('#{0} Lambda = {1}'.format(i, _lambda))

            # Fit to the final values
            results = fixed_penalty_smooth_fdr(data, solver, _lambda, null_dist, signal_dist,
                                               verbose=max(0,verbose - 1),
                                               initial_values=initial_values)

            if verbose:
                print('Calculating degrees of freedom')

            plateaus = calc_plateaus(results['beta'], solver.edges)
            dof_trace[i] = len(plateaus)

            if verbose:
                print('Calculating AIC')

            # Get the negative log-likelihood
            log_likelihood_trace[i] = -_data_negative_log_likelihood(data, results['c'], null_dist, signal_dist)

            # Calculate AIC = 2k - 2ln(L)
            aic_trace[i] = 2. * dof_trace[i] - 2. * log_likelihood_trace[i]
            
            # Calculate AICc = AIC + 2k * (k+1) / (n - k - 1)
            aicc_trace[i] = aic_trace[i] + 2 * dof_trace[i] * (dof_trace[i]+1) / (data.shape[0] - dof_trace[i] - 1.)

            # Calculate BIC = -2ln(L) + k * (ln(n) - ln(2pi))
            bic_trace[i] = -2 * log_likelihood_trace[i] + dof_trace[i] * (np.log(len(data)) - np.log(2 * np.pi))

            # Track the best model thus far
            if best_idx is None or bic_trace[i] < bic_trace[best_idx]:
                best_idx = i
                best_plateaus = plateaus

            # Save the final run parameters to use for warm-starting the next iteration
            initial_values = results

            # Save the trace of all the resulting parameters
            beta_trace.append(results['beta'])
            w_trace.append(results['w'])
            c_trace.append(results['c'])

            if verbose:
                print('DoF: {0} AIC: {1} AICc: {2} BIC: {3}'.format(dof_trace[i], aic_trace[i], aicc_trace[i], bic_trace[i]))

        if verbose:
            print('Best setting (by BIC): lambda={0} [DoF: {1}, AIC: {2}, AICc: {3} BIC: {4}]'.format(lambda_grid[best_idx], dof_trace[best_idx], aic_trace[best_idx], aicc_trace[best_idx], bic_trace[best_idx]))

        return {'aic': aic_trace,
                'aicc': aicc_trace,
                'bic': bic_trace,
                'dof': dof_trace,
                'loglikelihood': log_likelihood_trace,
                'beta_iters': np.array(beta_trace),
                'posterior_iters': np.array(w_trace),
                'prior_iters': np.array(c_trace),
                'lambda_iters': lambda_grid,
                'best': best_idx,
                'betas': beta_trace[best_idx],
                'priors': c_trace[best_idx],
                'posteriors': w_trace[best_idx],
                'lambda': lambda_grid[best_idx],
                'plateaus': best_plateaus}

def fixed_penalty_smooth_fdr(data, solver, _lambda, null_dist, signal_dist, initial_values=None, verbose=0):
    converge = 1e-6
    max_steps = 30
    m_steps = 1
    m_converge = 1e-6

    w_iters = []
    beta_iters = []
    c_iters = []
    delta_iters = []    

    delta = converge + 1
        
    if initial_values is None:
        beta = np.zeros(data.shape)
        prior_prob = np.exp(beta) / (1 + np.exp(beta))
    else:
        beta = initial_values['beta']
        prior_prob = initial_values['c']

    prev_nll = 0
    cur_step = 0
    
    while delta > converge and cur_step < max_steps:
        if verbose:
            print('Step #{0}'.format(cur_step))

        if verbose:
            print('\tE-step...')

        # Get the likelihood weights vector (E-step)
        post_prob = _e_step(data, prior_prob, null_dist, signal_dist)

        if verbose:
            print('\tM-step...')

        # Find beta using an alternating Taylor approximation and convex optimization (M-step)
        beta, initial_values = _m_step(beta, prior_prob, post_prob, _lambda,
                                       solver, m_converge, m_steps,
                                       max(0,verbose-1), initial_values)

        # Get the signal probabilities
        prior_prob = ilogit(beta)
        cur_nll = _data_negative_log_likelihood(data, prior_prob, null_dist, signal_dist)
        
        # Track the change in log-likelihood to see if we've converged
        delta = np.abs(cur_nll - prev_nll) / (prev_nll + converge)

        if verbose:
            print('\tDelta: {0}'.format(delta))

        # Track the step
        w_iters.append(post_prob)
        beta_iters.append(beta)
        c_iters.append(prior_prob)
        delta_iters.append(delta)

        # Increment the step counter
        cur_step += 1

        # Update the negative log-likelihood tracker
        prev_nll = cur_nll

        # DEBUGGING
        if verbose:
            print('\tbeta: [{0:.4f}, {1:.4f}]'.format(beta.min(), beta.max()))
            print('\tprior_prob:    [{0:.4f}, {1:.4f}]'.format(prior_prob.min(), prior_prob.max()))
            print('\tpost_prob:    [{0:.4f}, {1:.4f}]'.format(post_prob.min(), post_prob.max()))
            
    w_iters = np.array(w_iters)
    beta_iters = np.array(beta_iters)
    c_iters = np.array(c_iters)
    delta_iters = np.array(delta_iters)

    # Return the results of the run
    return {'beta': beta, 'w': post_prob, 'c': prior_prob,
            'z': initial_values['z'], 'u': initial_values['u'],
            'w_iters': w_iters, 'beta_iters': beta_iters,
            'c_iters': c_iters, 'delta_iters': delta_iters}

def _data_negative_log_likelihood(data, prior_prob, null_dist, signal_dist):
    '''Calculate the negative log-likelihood of the data given the weights.'''
    signal_weight = prior_prob * signal_dist.pdf(data)
    null_weight = (1-prior_prob) * null_dist.pdf(data)
    return -np.log(signal_weight + null_weight).sum()

def _e_step(data, prior_prob, null_dist, signal_dist):
    '''Calculate the complete-data sufficient statistics (weights vector).'''
    signal_weight = prior_prob * signal_dist.pdf(data)
    null_weight = (1-prior_prob) * null_dist.pdf(data)
    post_prob = signal_weight / (signal_weight + null_weight)
    return post_prob

def _m_step(beta, prior_prob, post_prob, _lambda,
                solver, converge, max_steps,
                verbose, initial_values):
    '''
    Alternating Second-order Taylor-series expansion about the current iterate
    '''
    prev_nll = _m_log_likelihood(post_prob, beta)
    delta = converge + 1
    cur_step = 0
    while delta > converge and cur_step < max_steps:
        if verbose:
            print('\t\tM-Step iteration #{0}'.format(cur_step))
            print('\t\tTaylor approximation...')

        # Cache the exponentiated beta
        exp_beta = np.exp(beta)

        # Form the parameters for our weighted least squares
        weights = (prior_prob * (1 - prior_prob))
        y = beta - (prior_prob - post_prob) / weights

        solver.set_values_only(y, weights=weights)
        if initial_values is None:
            initial_values = {'beta': solver.beta, 'z': solver.z, 'u': solver.u}
        else:
            solver.beta = initial_values['beta']
            solver.z = initial_values['z']
            solver.u = initial_values['u']
        solver.solve(_lambda)
        # if np.abs(beta).max() > 20:
        #     beta = np.clip(beta, -20, 20)
        #     u = None

        beta = initial_values['beta']

        # Get the current log-likelihood
        cur_nll = _m_log_likelihood(post_prob, beta)

        # Track the convergence
        delta = np.abs(prev_nll - cur_nll) / (prev_nll + converge)

        if verbose:
            print('\t\tM-step delta: {0}'.format(delta))

        # Increment the step counter
        cur_step += 1

        # Update the negative log-likelihood tracker
        prev_nll = cur_nll

    return beta, initial_values

def _m_log_likelihood(post_prob, beta):
    '''Calculate the log-likelihood of the betas given the weights and data.'''
    return (np.log(1 + np.exp(beta)) - post_prob * beta).sum()

def ilogit(x):
    return 1. / (1. + np.exp(-x))

<|MERGE_RESOLUTION|>--- conflicted
+++ resolved
@@ -8,13 +8,9 @@
 import numpy as np
 from networkx import Graph
 from pygfl.solver import TrailSolver
-<<<<<<< HEAD
-from smoothfdr.smoothed_fdr import GaussianKnown
-=======
->>>>>>> 63bb3291
 from pygfl.trails import decompose_graph, save_chains
 from pygfl.utils import chains_to_trails, calc_plateaus, hypercube_edges
-from smoothed_fdr import GaussianKnown
+from smoothfdr.smoothed_fdr import GaussianKnown
 from smoothfdr.normix import *
 from smoothfdr.utils import calc_fdr
 
